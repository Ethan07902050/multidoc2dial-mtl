# Shared Task of DialDoc Workshop at ACL 2022 

This shared task of [2nd DialDoc Workshop](https://doc2dial.github.io/workshop2022/) at [ACL 2022](https://www.2022.aclweb.org) focuses on modeling goal-oriented dialogues that are grounded in multiple domain documents. This repository provides the code for running the baselines using train and validation split of [MultiDoc2Dial](http://doc2dial.github.io/multidoc2dial/) dataset.

Please cite the paper and star the repository if you find the paper, data and code useful for your work.

```bibtex

@inproceedings{feng2021multidoc2dial,

​    title={MultiDoc2Dial: Modeling Dialogues Grounded in Multiple Documents},

​    author={Feng, Song and Patel, Siva Sankalp and Wan, Hui and Joshi, Sachindra},

​    booktitle={EMNLP},

​    year={2021}

}
```

## Installation

Please refer to `conda_env.yml` for creating a virtual environment.

```bash

conda env create -f conda_env.yml

```

## Data

Please run the commands to download data. It will download the document and dialogue data into folder  `data/multidoc2dial` and `data/multidoc2dial_domain` for domain adaptation setup.

```bash

cd scripts

./run_download.sh

```

### Document preprocessing

To segment the document into passages, please refer to
<<<<<<< HEAD
> [`run_data_preprocessing.sh`](scripts/run_data_preprocessing.sh)

For domain adaptation set up with a target domain, e.g.,  `domain=ssa`, please refer to
=======

> [`run_data_preprocessing.sh`](scripts/run_data_preprocessing.sh)

For domain adaptation set up with a target domain, e.g.,  `domain=ssa`, please refer to

>>>>>>> 6823bdbf
> [`run_data_preprocessing_domain.sh`](scripts/run_data_preprocessing_domain.sh)

### Data preprocessing for fine-tuning DPR

To create positive and negative examples in the format of [DPR](https://github.com/facebookresearch/DPR) , please refer to

> [`run_data_preprocessing_dpr.sh`](scripts/run_data_preprocessing_dpr.sh)
<<<<<<< HEAD
=======

For domain adaptation setting, please refer to

> [`run_data_preprocessing_dpr_domain.sh`](scripts/run_data_preprocessing_dpr_domain.sh)
>>>>>>> 6823bdbf

## Run Baselines

### Finetuning DPR

To finetune DPR, we use Facebook [DPR](https://github.com/facebookresearch/DPR) (March 2021 release)  with an effective batch size 128.

<<<<<<< HEAD
```bash
https://github.com/facebookresearch/DPR.git
cd DPR
git checkout 49e5838f94ffced8392be750ded2a8fa4a14b5cf
```

=======
>>>>>>> 6823bdbf
Convert your fine-tuned DPR checkpoint with the [converter](https://github.com/huggingface/transformers/blob/master/src/transformers/models/dpr/convert_dpr_original_checkpoint_to_pytorch.py);

Download the following files from RAG model cards to "../data" folder

- <https://huggingface.co/facebook/rag-token-nq/resolve/main/question_encoder_tokenizer/tokenizer_config.json>

- <https://huggingface.co/facebook/rag-token-nq/blob/main/question_encoder_tokenizer/vocab.txt>

To include your DPR encoders in RAG model, please refer to
<<<<<<< HEAD
=======

>>>>>>> 6823bdbf
> [`run_converter.sh`](scripts/run_converter.sh)

**Or you can try our fine-tuned DPR encoders with the following paths**

- `sivasankalpp/dpr-multidoc2dial-token-question-encoder` for fine-tuned DPR question encoder based on token-segmented document passages ([link](https://huggingface.co/sivasankalpp/dpr-multidoc2dial-token-question-encoder))
<<<<<<< HEAD

- `sivasankalpp/dpr-multidoc2dial-token-ctx-encoder` for fine-tuned DPR ctx encoder based on token-segmented document passages ([link](https://huggingface.co/sivasankalpp/dpr-multidoc2dial-token-ctx-encoder))

- `sivasankalpp/dpr-multidoc2dial-structure-question-encoder` fine-tuned DPR question encoder based on structure-segmented document passages ([link](https://huggingface.co/sivasankalpp/dpr-multidoc2dial-structure-question-encoder))

- `sivasankalpp/dpr-multidoc2dial-structure-ctx-encoder` for fine-tuned DPR ctx encoder based on structure-segmented document passages ([link](https://huggingface.co/sivasankalpp/dpr-multidoc2dial-structure-ctx-encoder))

To include our fine-tuned DPR encoders in RAG model, please refer to
=======
- `sivasankalpp/dpr-multidoc2dial-token-ctx-encoder` for fine-tuned DPR ctx encoder based on token-segmented document passages ([link](https://huggingface.co/sivasankalpp/dpr-multidoc2dial-token-ctx-encoder))
- `sivasankalpp/dpr-multidoc2dial-structure-question-encoder` fine-tuned DPR question encoder based on structure-segmented document passages ([link](https://huggingface.co/sivasankalpp/dpr-multidoc2dial-structure-question-encoder))
- `sivasankalpp/dpr-multidoc2dial-structure-ctx-encoder` for fine-tuned DPR ctx encoder based on structure-segmented document passages ([link](https://huggingface.co/sivasankalpp/dpr-multidoc2dial-structure-ctx-encoder))

To include our fine-tuned DPR encoders in RAG model, please refer to

>>>>>>> 6823bdbf
> [`run_converter_modelcard.sh`](scripts/run_converter_modelcard.sh)

### Creating Document Index

To create FAISS index, please refer to
<<<<<<< HEAD
=======

>>>>>>> 6823bdbf
> [`run_kb_index.sh`](scripts/run_kb_index.sh)

### Finetuning RAG

To finetune RAG on MultiDoc2Dial data, please refer to
> [`run_finetune_rag.sh`](scripts/run_finetune_rag.sh)

## Evaluations

To evaluate the retrieval results (recall@n for passage and document level), please refer to
> [`run_eval_rag_re.sh`](scripts/run_eval_rag_re.sh)

To evaluate the generation results, please refer to
> [`run_eval_rag_e2e.sh`](scripts/run_eval_rag_e2e.sh)

You can find the sample prediction data in folder [`sharedtask`](sharedtask) with the required format for leaderboard submissions.

For evaluating your model predictions with auto metrics on leaderboard, please refer to
> [`run_sharedtask_eval.sh`](scripts/run_sharedtask_eval.sh)

## Results

The evaluation results on the validation set of agent response generation task Please refer to the `scripts` for corresponding hyperparameters.

| Model       |F1    |    EM|  BLEU|  r@1 | r@5 |  r@10 |
| ----------- | ---- | ---- | ---- | ---- | ---- | ---- |
| D-token-nq  | 30.9 | 2.8 | 15.7 | 25.8 | 48.2 | 57.7  |
| D-struct-nq | 31.5 | 3.2 | 16.6 | 27.4 | 51.1 | 60.2  |
| D-token-ft  | 33.2 | 3.4 | 18.8 | 35.2 | 63.4 | 72.9  |
| D-struct-ft | 33.7 | 3.5 | 19.5 | 37.5 | 67.0 | 75.8  |

<<<<<<< HEAD

## Shared Task Participation

Please refer to our [DialDoc workshop website](http://doc2dial.github.io/workshop2022/) for more information.

## Acknowledgement

Our code is based on [Huggingface Transformers](https://github.com/huggingface/transformers). Our dataset is based on [MultiDoc2Dial](http://doc2dial.github.io/multidoc2dial/). We thank the authors for sharing their great work.
=======
## Acknowledgement

Our code is based on [Huggingface Transformers](https://github.com/huggingface/transformers). Our dataset is based on [Doc2Dial](https://arxiv.org/abs/2011.06623). We thank the authors for sharing their great work.
>>>>>>> 6823bdbf
<|MERGE_RESOLUTION|>--- conflicted
+++ resolved
@@ -44,31 +44,15 @@
 ### Document preprocessing
 
 To segment the document into passages, please refer to
-<<<<<<< HEAD
-> [`run_data_preprocessing.sh`](scripts/run_data_preprocessing.sh)
-
-For domain adaptation set up with a target domain, e.g.,  `domain=ssa`, please refer to
-=======
 
 > [`run_data_preprocessing.sh`](scripts/run_data_preprocessing.sh)
 
-For domain adaptation set up with a target domain, e.g.,  `domain=ssa`, please refer to
-
->>>>>>> 6823bdbf
-> [`run_data_preprocessing_domain.sh`](scripts/run_data_preprocessing_domain.sh)
 
 ### Data preprocessing for fine-tuning DPR
 
 To create positive and negative examples in the format of [DPR](https://github.com/facebookresearch/DPR) , please refer to
 
 > [`run_data_preprocessing_dpr.sh`](scripts/run_data_preprocessing_dpr.sh)
-<<<<<<< HEAD
-=======
-
-For domain adaptation setting, please refer to
-
-> [`run_data_preprocessing_dpr_domain.sh`](scripts/run_data_preprocessing_dpr_domain.sh)
->>>>>>> 6823bdbf
 
 ## Run Baselines
 
@@ -76,15 +60,13 @@
 
 To finetune DPR, we use Facebook [DPR](https://github.com/facebookresearch/DPR) (March 2021 release)  with an effective batch size 128.
 
-<<<<<<< HEAD
+
 ```bash
 https://github.com/facebookresearch/DPR.git
 cd DPR
 git checkout 49e5838f94ffced8392be750ded2a8fa4a14b5cf
 ```
 
-=======
->>>>>>> 6823bdbf
 Convert your fine-tuned DPR checkpoint with the [converter](https://github.com/huggingface/transformers/blob/master/src/transformers/models/dpr/convert_dpr_original_checkpoint_to_pytorch.py);
 
 Download the following files from RAG model cards to "../data" folder
@@ -94,16 +76,12 @@
 - <https://huggingface.co/facebook/rag-token-nq/blob/main/question_encoder_tokenizer/vocab.txt>
 
 To include your DPR encoders in RAG model, please refer to
-<<<<<<< HEAD
-=======
 
->>>>>>> 6823bdbf
 > [`run_converter.sh`](scripts/run_converter.sh)
 
 **Or you can try our fine-tuned DPR encoders with the following paths**
 
 - `sivasankalpp/dpr-multidoc2dial-token-question-encoder` for fine-tuned DPR question encoder based on token-segmented document passages ([link](https://huggingface.co/sivasankalpp/dpr-multidoc2dial-token-question-encoder))
-<<<<<<< HEAD
 
 - `sivasankalpp/dpr-multidoc2dial-token-ctx-encoder` for fine-tuned DPR ctx encoder based on token-segmented document passages ([link](https://huggingface.co/sivasankalpp/dpr-multidoc2dial-token-ctx-encoder))
 
@@ -112,23 +90,13 @@
 - `sivasankalpp/dpr-multidoc2dial-structure-ctx-encoder` for fine-tuned DPR ctx encoder based on structure-segmented document passages ([link](https://huggingface.co/sivasankalpp/dpr-multidoc2dial-structure-ctx-encoder))
 
 To include our fine-tuned DPR encoders in RAG model, please refer to
-=======
-- `sivasankalpp/dpr-multidoc2dial-token-ctx-encoder` for fine-tuned DPR ctx encoder based on token-segmented document passages ([link](https://huggingface.co/sivasankalpp/dpr-multidoc2dial-token-ctx-encoder))
-- `sivasankalpp/dpr-multidoc2dial-structure-question-encoder` fine-tuned DPR question encoder based on structure-segmented document passages ([link](https://huggingface.co/sivasankalpp/dpr-multidoc2dial-structure-question-encoder))
-- `sivasankalpp/dpr-multidoc2dial-structure-ctx-encoder` for fine-tuned DPR ctx encoder based on structure-segmented document passages ([link](https://huggingface.co/sivasankalpp/dpr-multidoc2dial-structure-ctx-encoder))
 
-To include our fine-tuned DPR encoders in RAG model, please refer to
-
->>>>>>> 6823bdbf
 > [`run_converter_modelcard.sh`](scripts/run_converter_modelcard.sh)
 
 ### Creating Document Index
 
 To create FAISS index, please refer to
-<<<<<<< HEAD
-=======
 
->>>>>>> 6823bdbf
 > [`run_kb_index.sh`](scripts/run_kb_index.sh)
 
 ### Finetuning RAG
@@ -160,7 +128,6 @@
 | D-token-ft  | 33.2 | 3.4 | 18.8 | 35.2 | 63.4 | 72.9  |
 | D-struct-ft | 33.7 | 3.5 | 19.5 | 37.5 | 67.0 | 75.8  |
 
-<<<<<<< HEAD
 
 ## Shared Task Participation
 
@@ -168,9 +135,4 @@
 
 ## Acknowledgement
 
-Our code is based on [Huggingface Transformers](https://github.com/huggingface/transformers). Our dataset is based on [MultiDoc2Dial](http://doc2dial.github.io/multidoc2dial/). We thank the authors for sharing their great work.
-=======
-## Acknowledgement
-
-Our code is based on [Huggingface Transformers](https://github.com/huggingface/transformers). Our dataset is based on [Doc2Dial](https://arxiv.org/abs/2011.06623). We thank the authors for sharing their great work.
->>>>>>> 6823bdbf
+Our code is based on [Huggingface Transformers](https://github.com/huggingface/transformers). Our dataset is based on [MultiDoc2Dial](http://doc2dial.github.io/multidoc2dial/). We thank the authors for sharing their great work.